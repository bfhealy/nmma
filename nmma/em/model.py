from __future__ import division

import os
import pickle

import numpy as np
from scipy.special import logsumexp

from . import utils

ln10 = np.log(10)

# As different KN models have very different parameters,
# we need a dict to keep track for them. Remember, the order matters

model_parameters_dict = {
    "Bu2019nsbh": ["log10_mej_dyn", "log10_mej_wind", "KNtheta"],
    "Bu2019lm": ["log10_mej_dyn", "log10_mej_wind", "KNphi", "KNtheta"],
    "Ka2017": ["log10_mej", "log10_vej", "log10_Xlan"],
    "TrPi2018": [
        "inclination_EM",
        "log10_E0",
        "thetaCore",
        "thetaWing",
        "b",
        "L0",
        "q",
        "ts",
        "log10_n0",
        "p",
        "log10_epsilon_e",
        "log10_epsilon_B",
        "xi_N",
        "d_L",
    ],
    "Piro2021": ["log10_Menv", "log10_Renv", "log10_Ee"],
    "Me2017": ["log10_Mej", "log10_vej", "beta", "log10_kappa_r"],
    "Bu2022mv": ["log10_mej_dyn", "vej_dyn", "log10_mej_wind", "vej_wind", "KNtheta"],
<<<<<<< HEAD
    "PL_BB_fixedT": ["bb_luminosity", "temperature", "beta", "powerlaw_prefactor"],
=======
    "PL_BB_fixedT": ["bb_luminosity", "temperature", "beta", "powerlaw_mag"]
>>>>>>> 7073191b
}


class GenericCombineLightCurveModel(object):
    def __init__(self, models, sample_times):
        self.models = models
        self.sample_times = sample_times

    def generate_lightcurve(self, sample_times, parameters):

        total_lbol = np.zeros(len(sample_times))
        total_mag = {}
        mag_per_model = []

        for model in self.models:
            lbol, mag = model.generate_lightcurve(sample_times, parameters)

            if np.sum(lbol) == 0.0 or len(np.isfinite(lbol)) == 0:
                return np.zeros(len(sample_times)), {}

            else:
                total_lbol += lbol
                mag_per_model.append(mag)

        filts = mag_per_model[0].keys()  # just get the first one

        for filt in filts:
            mAB_list = []
            for mag in mag_per_model:
                mAB_list.append(-2.0 / 5.0 * ln10 * np.array(mag[filt]))

            total_mag[filt] = -5.0 / 2.0 * logsumexp(mAB_list, axis=0) / ln10

        return total_lbol, total_mag


class SVDLightCurveModel(object):
    """A light curve model object

    An object to evaluate the light curve across filters
    with a set of parameters given based on a prebuilt SVD

    Parameters
    ----------
    model: str
        Name of the model
    sample_times: np.array
        An arry of time for the light curve to be evaluted on
    svd_path: str
        Path to the svd directory
    parameter_conversion: func
        Function to convert from sampled parameters to parameters of the
        light curve model
    mag_ncoeff: int
        mag_ncoeff highest eigenvalues to be taken for mag's SVD evaluation
    lbol_ncoeff: int
        lbol_ncoeff highest eigenvalues to be taken for lbol's SVD evaluation

    Returns
    -------
    LightCurveModel: `nmma.em.model.SVDLightCurveModel`
        A light curve model object, able to evalute the light curve
        give a set of parameters
    """

    def __init__(
        self,
        model,
        sample_times,
        svd_path=None,
        parameter_conversion=None,
        mag_ncoeff=None,
        lbol_ncoeff=None,
        interpolation_type="sklearn_gp",
        model_parameters=None,
    ):

        if model_parameters is None:
            assert model in model_parameters_dict.keys(), (
                "Unknown model," "please update model_parameters_dict at em/model.py"
            )
            self.model_parameters = model_parameters_dict[model]
        else:
            self.model_parameters = model_parameters

        self.model = model
        self.sample_times = sample_times
        self.parameter_conversion = parameter_conversion

        self.mag_ncoeff = mag_ncoeff
        self.lbol_ncoeff = lbol_ncoeff

        self.interpolation_type = interpolation_type

        if svd_path is None:
            self.svd_path = os.path.join(os.path.dirname(__file__), "svdmodels")
        else:
            self.svd_path = svd_path

        if self.interpolation_type == "sklearn_gp":
            modelfile = os.path.join(self.svd_path, "{0}.pkl".format(model))
            if os.path.isfile(modelfile):
                with open(modelfile, "rb") as handle:
                    self.svd_mag_model = pickle.load(handle)
                self.svd_lbol_model = None
            else:
                mag_modelfile = os.path.join(self.svd_path, "{0}_mag.pkl".format(model))
                with open(mag_modelfile, "rb") as handle:
                    self.svd_mag_model = pickle.load(handle)
                lbol_modelfile = os.path.join(
                    self.svd_path, "{0}_lbol.pkl".format(model)
                )
                with open(lbol_modelfile, "rb") as handle:
                    self.svd_lbol_model = pickle.load(handle)
        elif self.interpolation_type == "tensorflow":
            import tensorflow as tf

            tf.get_logger().setLevel("ERROR")
            from tensorflow.keras.models import load_model

            modelfile = os.path.join(self.svd_path, "{0}_tf.pkl".format(model))
            if os.path.isfile(modelfile):
                with open(modelfile, "rb") as handle:
                    self.svd_mag_model = pickle.load(handle)
                outdir = modelfile.replace(".pkl", "")
                for filt in self.svd_mag_model.keys():
                    outfile = os.path.join(outdir, f"{filt}.h5")
                    self.svd_mag_model[filt]["model"] = load_model(outfile)
                self.svd_lbol_model = None
            else:
                mag_modelfile = os.path.join(
                    self.svd_path, "{0}_mag_tf.pkl".format(model)
                )
                with open(mag_modelfile, "rb") as handle:
                    self.svd_mag_model = pickle.load(handle)
                outdir = mag_modelfile.replace(".pkl", "")
                for filt in self.svd_mag_model.keys():
                    outfile = os.path.join(outdir, f"{filt}.h5")
                    self.svd_mag_model[filt]["model"] = load_model(outfile)

                lbol_modelfile = os.path.join(
                    self.svd_path, "{0}_lbol_tf.pkl".format(model)
                )
                with open(lbol_modelfile, "rb") as handle:
                    self.svd_lbol_model = pickle.load(handle)

                outdir = lbol_modelfile.replace(".pkl", "")
                outfile = os.path.join(outdir, "model.h5")
                self.svd_lbol_model["model"] = load_model(outfile)
        else:
            return ValueError(
                "self.interpolation_type must be sklearn_gp or tensorflow"
            )

    def __repr__(self):
        return self.__class__.__name__ + "(model={0}, svd_path={1})".format(
            self.model, self.svd_path
        )

    def observation_angle_conversion(self, parameters):

        print(parameters)
        if "KNtheta" not in parameters:
            parameters["KNtheta"] = parameters["inclination_EM"] * 180.0 / np.pi

        return parameters

    def generate_lightcurve(self, sample_times, parameters):
        if self.parameter_conversion:
            new_parameters = parameters.copy()
            new_parameters, _ = self.parameter_conversion(new_parameters)
        else:
            new_parameters = parameters.copy()

        new_parameters = self.observation_angle_conversion(new_parameters)

        parameters_list = []
        for parameter_name in self.model_parameters:
            parameters_list.append(new_parameters[parameter_name])

        z = utils.getRedShift(new_parameters)

        _, lbol, mag = utils.calc_lc(
            sample_times / (1.0 + z),
            parameters_list,
            svd_mag_model=self.svd_mag_model,
            svd_lbol_model=self.svd_lbol_model,
            mag_ncoeff=self.mag_ncoeff,
            lbol_ncoeff=self.lbol_ncoeff,
            interpolation_type=self.interpolation_type,
        )
        lbol *= 1.0 + z
        for filt in mag.keys():
            mag[filt] -= 2.5 * np.log10(1.0 + z)

        return lbol, mag


class GRBLightCurveModel(object):
    def __init__(
        self,
        sample_times,
        parameter_conversion=None,
        model="TrPi2018",
        resolution=12,
        jetType=0,
    ):
        """A light curve model object

        An object to evaluted the GRB light curve across filters
        with a set of parameters given based on afterglowpy

        Parameters
        ----------
        sample_times: np.array
            An arry of time for the light curve to be evaluted on

        Returns
        -------
        LightCurveModel: `nmma.em.model.GRBLightCurveModel`
            A light curve model onject, able to evaluted the light curve
            give a set of parameters
        """

        assert model in model_parameters_dict.keys(), (
            "Unknown model," "please update model_parameters_dict at em/model.py"
        )
        self.model = model
        self.model_parameters = model_parameters_dict[model]
        self.sample_times = sample_times
        self.parameter_conversion = parameter_conversion
        self.resolution = resolution
        self.jetType = jetType

    def __repr__(self):
        return self.__class__.__name__ + "(model={0})".format(self.model)

    def generate_lightcurve(self, sample_times, parameters):

        if self.parameter_conversion:
            new_parameters = parameters.copy()
            new_parameters, _ = self.parameter_conversion(new_parameters)
        else:
            new_parameters = parameters.copy()

        z = utils.getRedShift(new_parameters)

        default_parameters = {"xi_N": 1.0, "d_L": 3.086e19}  # 10pc in cm

        grb_param_dict = {}

        for key in default_parameters.keys():
            if key not in new_parameters.keys():
                grb_param_dict[key] = default_parameters[key]
            else:
                grb_param_dict[key] = new_parameters[key]

        grb_param_dict["jetType"] = self.jetType
        grb_param_dict["specType"] = 0

        grb_param_dict["thetaObs"] = new_parameters["inclination_EM"]
        grb_param_dict["E0"] = 10 ** new_parameters["log10_E0"]
        grb_param_dict["thetaCore"] = new_parameters["thetaCore"]
        grb_param_dict["thetaWing"] = new_parameters["thetaWing"]
        grb_param_dict["n0"] = 10 ** new_parameters["log10_n0"]
        grb_param_dict["p"] = new_parameters["p"]
        grb_param_dict["epsilon_e"] = 10 ** new_parameters["log10_epsilon_e"]
        grb_param_dict["epsilon_B"] = 10 ** new_parameters["log10_epsilon_B"]
        grb_param_dict["z"] = z

        if self.jetType == 1 or self.jetType == 4:
            grb_param_dict["b"] = new_parameters["b"]

        if new_parameters["thetaWing"] / new_parameters["thetaCore"] > self.resolution:
            return np.zeros(len(sample_times)), {}

        Ebv = new_parameters.get("Ebv", 0.0)

        _, lbol, mag = utils.grb_lc(sample_times, Ebv, grb_param_dict)
        return lbol, mag


class KilonovaGRBLightCurveModel(object):
    def __init__(
        self,
        sample_times,
        kilonova_kwargs,
        parameter_conversion=None,
        GRB_resolution=12,
        jetType=0,
    ):

        self.sample_times = sample_times
        self.parameter_conversion = kilonova_kwargs["parameter_conversion"]

        kilonova_kwargs["parameter_conversion"] = parameter_conversion
        kilonova_kwargs["sample_times"] = sample_times

        self.kilonova_lightcurve_model = SVDLightCurveModel(**kilonova_kwargs)
        self.grb_lightcurve_model = GRBLightCurveModel(
            sample_times,
            parameter_conversion,
            resolution=GRB_resolution,
            jetType=jetType,
        )

    def __repr__(self):
        details = "(grb model using afterglowpy with kilonova model {0})".format(
            self.kilonova_lightcurve_model
        )
        return self.__class__.__name__ + details

    def observation_angle_conversion(self, parameters):

        parameters["KNtheta"] = parameters["inclination_EM"] * 180.0 / np.pi

        return parameters

    def generate_lightcurve(self, sample_times, parameters):

        total_lbol = np.zeros(len(sample_times))
        total_mag = {}

        if self.parameter_conversion:
            new_parameters = parameters.copy()
            new_parameters, _ = self.parameter_conversion(new_parameters)
        else:
            new_parameters = parameters.copy()

        new_parameters = self.observation_angle_conversion(new_parameters)

        grb_lbol, grb_mag = self.grb_lightcurve_model.generate_lightcurve(
            sample_times, new_parameters
        )

        if np.sum(grb_lbol) == 0.0 or len(np.isfinite(grb_lbol)) == 0:
            return total_lbol, total_mag

        (
            kilonova_lbol,
            kilonova_mag,
        ) = self.kilonova_lightcurve_model.generate_lightcurve(
            sample_times, new_parameters
        )

        for filt in grb_mag.keys():
            grb_mAB = grb_mag[filt]
            kilonova_mAB = kilonova_mag[filt]

            total_mag[filt] = (
                -5.0
                / 2.0
                * logsumexp(
                    [-2.0 / 5.0 * ln10 * grb_mAB, -2.0 / 5.0 * ln10 * kilonova_mAB],
                    axis=0,
                )
                / ln10
            )

        total_lbol = grb_lbol + kilonova_lbol

        return total_lbol, total_mag


class SupernovaLightCurveModel(object):
    def __init__(self, sample_times, parameter_conversion=None, model="nugent-hyper"):
        """A light curve model object

        An object to evaluted the supernova light curve across filters
        with a set of parameters given based on sncosmo

        Parameters
        ----------
        sample_times: np.array
            An arry of time for the light curve to be evaluted on

        Returns
        -------
        LightCurveModel: `nmma.em.model.GRBLightCurveModel`
            A light curve model onject, able to evaluted the light curve
            give a set of parameters
        """

        self.sample_times = sample_times
        self.parameter_conversion = parameter_conversion
        self.model = model

    def __repr__(self):
        return self.__class__.__name__ + "(model={self.model})"

    def generate_lightcurve(self, sample_times, parameters):

        if self.parameter_conversion:
            new_parameters = parameters.copy()
            new_parameters, _ = self.parameter_conversion(new_parameters)
        else:
            new_parameters = parameters.copy()

        z = utils.getRedShift(new_parameters)

        Ebv = new_parameters.get("Ebv", 0.0)

        _, lbol, mag = utils.sn_lc(
            sample_times, z, Ebv, model_name=self.model, parameters=new_parameters
        )
        for filt in mag.keys():
            mag[filt] += parameters["supernova_mag_boost"]

        return lbol, mag


class SupernovaGRBLightCurveModel(object):
    def __init__(
        self,
        sample_times,
        parameter_conversion=None,
        SNmodel="nugent-hyper",
        GRB_resolution=12,
        jetType=0,
    ):

        self.sample_times = sample_times

        self.grb_lightcurve_model = GRBLightCurveModel(
            sample_times,
            parameter_conversion,
            resolution=GRB_resolution,
            jetType=jetType,
        )
        self.supernova_lightcurve_model = SupernovaLightCurveModel(
            sample_times, parameter_conversion, model=SNmodel
        )

    def __repr__(self):
        details = "(grb model using afterglowpy with supernova model nugent-hyper)"
        return self.__class__.__name__ + details

    def generate_lightcurve(self, sample_times, parameters):

        total_lbol = np.zeros(len(sample_times))
        total_mag = {}

        grb_lbol, grb_mag = self.grb_lightcurve_model.generate_lightcurve(
            sample_times, parameters
        )

        if np.sum(grb_lbol) == 0.0 or len(np.isfinite(grb_lbol)) == 0:
            return total_lbol, total_mag

        (
            supernova_lbol,
            supernova_mag,
        ) = self.supernova_lightcurve_model.generate_lightcurve(
            sample_times, parameters
        )

        if np.sum(supernova_lbol) == 0.0 or len(np.isfinite(supernova_lbol)) == 0:
            return total_lbol, total_mag

        for filt in grb_mag.keys():
            grb_mAB = grb_mag[filt]
            supernova_mAB = supernova_mag[filt]

            total_mag[filt] = (
                -5.0
                / 2.0
                * logsumexp(
                    [-2.0 / 5.0 * ln10 * grb_mAB, -2.0 / 5.0 * ln10 * supernova_mAB],
                    axis=0,
                )
                / ln10
            )

        total_lbol = grb_lbol + supernova_lbol

        return total_lbol, total_mag


class ShockCoolingLightCurveModel(object):
    def __init__(self, sample_times, parameter_conversion=None, model="Piro2021"):
        """A light curve model object

        An object to evaluted the shock cooling light curve across filters

        Parameters
        ----------
        sample_times: np.array
            An arry of time for the light curve to be evaluted on

        Returns
        -------
        LightCurveModel: `nmma.em.model.ShockCoolingLightCurveModel`
            A light curve model onject, able to evaluted the light curve
            give a set of parameters
        """

        assert model in model_parameters_dict.keys(), (
            "Unknown model," "please update model_parameters_dict at em/model.py"
        )
        self.model = model
        self.model_parameters = model_parameters_dict[model]
        self.sample_times = sample_times
        self.parameter_conversion = parameter_conversion

    def __repr__(self):
        return self.__class__.__name__ + "(model={0})".format(self.model)

    def generate_lightcurve(self, sample_times, parameters):

        if self.parameter_conversion:
            new_parameters = parameters.copy()
            new_parameters, _ = self.parameter_conversion(new_parameters)
        else:
            new_parameters = parameters.copy()

        z = utils.getRedShift(new_parameters)
        Ebv = new_parameters.get("Ebv", 0.0)

        param_dict = {}
        for key in self.model_parameters:
            param_dict[key] = new_parameters[key]
        param_dict["z"] = z
        param_dict["Ebv"] = Ebv

        _, lbol, mag = utils.sc_lc(sample_times, param_dict)
        return lbol, mag


class SupernovaShockCoolingLightCurveModel(object):
    def __init__(self, sample_times, parameter_conversion=None):

        self.sample_times = sample_times

        self.sc_lightcurve_model = ShockCoolingLightCurveModel(
            sample_times, parameter_conversion
        )
        self.supernova_lightcurve_model = SupernovaLightCurveModel(
            sample_times, parameter_conversion
        )

    def __repr__(self):
        details = (
            "(shock cooling model using Piro2021 with supernova model nugent-hyper)"
        )
        return self.__class__.__name__ + details

    def generate_lightcurve(self, sample_times, parameters):

        total_lbol = np.zeros(len(sample_times))
        total_mag = {}

        sc_lbol, sc_mag = self.sc_lightcurve_model.generate_lightcurve(
            sample_times, parameters
        )

        if np.sum(sc_lbol) == 0.0 or len(np.isfinite(sc_lbol)) == 0:
            return total_lbol, total_mag

        (
            supernova_lbol,
            supernova_mag,
        ) = self.supernova_lightcurve_model.generate_lightcurve(
            sample_times, parameters
        )

        if np.sum(supernova_lbol) == 0.0 or len(np.isfinite(supernova_lbol)) == 0:
            return total_lbol, total_mag

        for filt in sc_mag.keys():
            sc_mAB = sc_mag[filt]
            supernova_mAB = supernova_mag[filt]

            total_mag[filt] = (
                -5.0
                / 2.0
                * logsumexp(
                    [-2.0 / 5.0 * ln10 * sc_mAB, -2.0 / 5.0 * ln10 * supernova_mAB],
                    axis=0,
                )
                / ln10
            )

        total_lbol = sc_lbol + supernova_lbol

        return total_lbol, total_mag


class SimpleKilonovaLightCurveModel(object):
    def __init__(self, sample_times, parameter_conversion=None, model="Me2017"):
        """A light curve model object

        An object to evaluted the kilonova (with Me2017) light curve across filters

        Parameters
        ----------
        sample_times: np.array
            An arry of time for the light curve to be evaluted on

        Returns
        -------
        LightCurveModel: `nmma.em.model.SimpleKilonovaLightCurveModel`
            A light curve model onject, able to evaluted the light curve
            give a set of parameters
        """

        assert model in model_parameters_dict.keys(), (
            "Unknown model," "please update model_parameters_dict at em/model.py"
        )
        self.model = model
        self.model_parameters = model_parameters_dict[model]
        self.sample_times = sample_times
        self.parameter_conversion = parameter_conversion

    def __repr__(self):
        return self.__class__.__name__ + "(model={0})".format(self.model)

    def generate_lightcurve(self, sample_times, parameters):

        if self.parameter_conversion:
            new_parameters = parameters.copy()
            new_parameters, _ = self.parameter_conversion(new_parameters)
        else:
            new_parameters = parameters.copy()

        z = utils.getRedShift(new_parameters)
        Ebv = new_parameters.get("Ebv", 0.0)

        param_dict = {}
        for key in self.model_parameters:
            param_dict[key] = new_parameters[key]
        param_dict["z"] = z
        param_dict["Ebv"] = Ebv

        if self.model == 'Me2017':
            _, lbol, mag = utils.metzger_lc(sample_times, param_dict)
        elif self.model == 'PL_BB_fixedT':
            _, lbol, mag = utils.powerlaw_blackbody_constant_temperature_lc(sample_times,
                                                                            param_dict)
        return lbol, mag<|MERGE_RESOLUTION|>--- conflicted
+++ resolved
@@ -36,11 +36,7 @@
     "Piro2021": ["log10_Menv", "log10_Renv", "log10_Ee"],
     "Me2017": ["log10_Mej", "log10_vej", "beta", "log10_kappa_r"],
     "Bu2022mv": ["log10_mej_dyn", "vej_dyn", "log10_mej_wind", "vej_wind", "KNtheta"],
-<<<<<<< HEAD
-    "PL_BB_fixedT": ["bb_luminosity", "temperature", "beta", "powerlaw_prefactor"],
-=======
-    "PL_BB_fixedT": ["bb_luminosity", "temperature", "beta", "powerlaw_mag"]
->>>>>>> 7073191b
+    "PL_BB_fixedT": ["bb_luminosity", "temperature", "beta", "powerlaw_mag"],
 }
 
 
@@ -674,9 +670,10 @@
         param_dict["z"] = z
         param_dict["Ebv"] = Ebv
 
-        if self.model == 'Me2017':
+        if self.model == "Me2017":
             _, lbol, mag = utils.metzger_lc(sample_times, param_dict)
-        elif self.model == 'PL_BB_fixedT':
-            _, lbol, mag = utils.powerlaw_blackbody_constant_temperature_lc(sample_times,
-                                                                            param_dict)
+        elif self.model == "PL_BB_fixedT":
+            _, lbol, mag = utils.powerlaw_blackbody_constant_temperature_lc(
+                sample_times, param_dict
+            )
         return lbol, mag