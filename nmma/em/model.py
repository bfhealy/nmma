--- conflicted
+++ resolved
@@ -281,8 +281,8 @@
                 self.svd_lbol_model = None
         elif self.interpolation_type == "tensorflow":
             import tensorflow as tf
-<<<<<<< HEAD
-=======
+            tf.get_logger().setLevel("ERROR")
+            from tensorflow.keras.models import load_model
 
             # TODO: remove below 3 lines once <model>_tf.pkl files on Zenodo are updated to <model>.pkl
             if not os.path.exists(modelfile):
@@ -290,12 +290,7 @@
                     f"Attempting to load {core_model_name}_tf.pkl. In the future, all model files will have the format <model>.pkl, regardless of --interpolation-type."
                 )
                 modelfile = os.path.join(self.svd_path, f"{core_model_name}_tf.pkl")
-
->>>>>>> 8beb6c50
-            tf.get_logger().setLevel("ERROR")
-            from tensorflow.keras.models import load_model
-
-            modelfile = os.path.join(self.svd_path, f"{core_model_name}.pkl")
+    
             if not local_only:
                 _, model_filters = get_model(
                     self.svd_path, f"{self.model}_tf", filters=filters
